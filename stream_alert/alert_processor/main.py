--- conflicted
+++ resolved
@@ -1,12 +1,9 @@
 """
 Copyright 2017-present, Airbnb Inc.
-
 Licensed under the Apache License, Version 2.0 (the "License");
 you may not use this file except in compliance with the License.
 You may obtain a copy of the License at
-
    http://www.apache.org/licenses/LICENSE-2.0
-
 Unless required by applicable law or agreed to in writing, software
 distributed under the License is distributed on an "AS IS" BASIS,
 WITHOUT WARRANTIES OR CONDITIONS OF ANY KIND, either express or implied.
@@ -20,8 +17,7 @@
 from stream_alert.alert_processor import LOGGER
 from stream_alert.alert_processor.helpers import ordered_dict
 from stream_alert.alert_processor.outputs.output_base import StreamAlertOutput
-<<<<<<< HEAD
-from stream_alert.shared import backoff_handlers, NORMALIZATION_KEY
+from stream_alert.shared import backoff_handlers, NORMALIZATION_KEY, resources
 
 import backoff
 import boto3
@@ -45,29 +41,28 @@
 
     def __init__(self, invoked_function_arn):
         """Initialization logic that can be cached across invocations.
-
         Args:
             invoked_function_arn (str): The ARN of the alert processor when it was invoked.
                 This is used to calculate region, account, and prefix.
         """
-        with open(self.OUTPUT_CONFIG_PATH) as f:
-            self.config = json.load(f)
-
         # arn:aws:lambda:REGION:ACCOUNT:function:PREFIX_streamalert_alert_processor:production
         split_arn = invoked_function_arn.split(':')
         self.region = split_arn[3]
         self.account_id = split_arn[4]
         self.prefix = split_arn[6].split('_')[0]
 
+        # Merge user-specified output configuration with the required output configuration
+        with open(self.OUTPUT_CONFIG_PATH) as f:
+            output_config = json.load(f)
+        self.config = resources.merge_required_outputs(output_config, self.prefix)
+
         self.alerts_table = boto3.resource('dynamodb').Table(os.environ['ALERTS_TABLE'])
 
     @staticmethod
     def _build_alert_payload(record):
         """Transform a raw Dynamo record into a payload ready for dispatching.
-
         Args:
             record (dict): A row in the Dynamo alerts table
-
         Returns:
             OrderedDict: An alert payload ready to be sent to output dispatchers.
         """
@@ -89,90 +84,12 @@
 
     def _create_dispatcher(self, output):
         """Create a dispatcher for the given output.
-
         Args:
             output (str): Alert output, e.g. "aws-sns:topic-name"
-
         Returns:
             OutputDispatcher: Based on the output type.
                 Returns None if the output is invalid or not defined in the config.
         """
-=======
-from stream_alert.shared import NORMALIZATION_KEY, resources
-
-
-def handler(event, context):
-    """StreamAlert Alert Processor
-
-    Args:
-        event (dict): contains a 'Records' top level key that holds
-            all of the records for this event. Each record dict then
-            contains a 'Message' key pointing to the alert payload that
-            has been sent from the main StreamAlert Rule processor function
-        context (AWSLambdaContext): basically a namedtuple of properties from AWS
-
-    Returns:
-        list: Status values. Each entry in the list is a tuple
-            consisting of two values. The first value is a boolean that
-            indicates if sending was successful and the second value is the
-            output configuration info (ie - 'slack:sample_channel')
-    """
-    # A failure to load the config will log the error in load_output_config
-    # and return here
-    split_arn = context.invoked_function_arn.split(':')
-    region = split_arn[3]
-    account_id = split_arn[4]
-    function_name = context.function_name
-    prefix = function_name.split('_')[0]
-
-    config = _load_output_config(prefix)
-    if not config:
-        return
-
-    # Return the current list of statuses back to the caller
-    return list(run(event, region, account_id, function_name, config))
-
-
-def run(alert, region, account_id, function_name, config):
-    """Send an Alert to its described outputs.
-
-    Args:
-        alert (dict): dictionary representating an alert with the
-            following structure:
-
-            {
-                'id': uuid,
-                'record': record,
-                'rule_name': rule.rule_name,
-                'rule_description': rule.rule_function.__doc__,
-                'log_source': str(payload.log_source),
-                'log_type': payload.type,
-                'outputs': rule.outputs,
-                'source_service': payload.service,
-                'source_entity': payload.entity
-            }
-
-        region (str): The AWS region of the currently executing Lambda function
-        account_id (str): The 12-digit AWS account ID of the currently executing Lambda function
-        function_name (str): The name of the lambda function
-        config (dict): The loaded configuration for outputs from conf/outputs.json
-
-    Yields:
-        (bool, str): Dispatch status and name of the output to the handler
-    """
-    if not validate_alert(alert):
-        LOGGER.error('Invalid alert format:\n%s', json.dumps(alert, indent=2))
-        return
-
-    LOGGER.info('Sending alert %s to outputs %s', alert['id'], alert['outputs'])
-
-    # strip out unnecessary keys and sort
-    alert = _sort_dict(alert)
-
-    outputs = alert['outputs']
-    # Get the output configuration for this rule and send the alert to each
-    for output in set(outputs):
->>>>>>> e6bd483a
         try:
             service, descriptor = output.split(':')
         except ValueError:
@@ -191,7 +108,6 @@
     @staticmethod
     def _send_alert(alert_payload, output, dispatcher):
         """Send a single alert to the given output.
-
         Returns:
             bool: True if the alert was sent successfully.
         """
@@ -229,10 +145,8 @@
 
     def run(self, event):
         """Run the alert processor!
-
         Args:
             event (dict): Invocation event (record from Dynamo table)
-
         Returns:
             dict(str, bool): Maps each output to whether it was sent successfully.
                 Invalid outputs are excluded from the result.
@@ -252,9 +166,7 @@
 
 def handler(event, context):
     """StreamAlert Alert Processor - entry point
-
     Args:
-<<<<<<< HEAD
         event (dict): Record from the alerts Dynamo table: {
             'AlertID': str,           # UUID
             'Attempts': int,          # Number of attempts to send this alert so far
@@ -272,46 +184,9 @@
             'SourceService': str,     # Service which generated the alert (e.g. "sns", "slack")
         }
         context (AWSLambdaContext): Lambda invocation context
-=======
-        unordered_dict (dict): an alert dictionary
-
-    Returns:
-        OrderedDict: a sorted version of the dictionary
-    """
-    result = OrderedDict()
-    for key, value in sorted(unordered_dict.items(), key=lambda t: t[0]):
-        if key == NORMALIZATION_KEY:
-            continue
-        if isinstance(value, dict):
-            result[key] = _sort_dict(value)
-            continue
-
-        result[key] = value
-
-    return result
-
-
-def _load_output_config(prefix, config_path='conf/outputs.json'):
-    """Load the outputs configuration file from disk
->>>>>>> e6bd483a
-
     Returns:
         dict(str, bool): Maps each output to whether it was sent successfully.
             For example, {'aws-firehose:sample': False, 'slack:example-channel': True}.
             NOTE: Invalid outputs are excluded from the result (they should not be retried)
     """
-<<<<<<< HEAD
-    return AlertProcessor.get_instance(context.invoked_function_arn).run(event)
-=======
-    with open(config_path) as outputs:
-        try:
-            config = json.load(outputs)
-        except ValueError:
-            LOGGER.error('The \'%s\' file could not be loaded into json', config_path)
-            return
-
-    # Merge in the default outputs info
-    config = resources.merge_required_outputs(config, prefix)
-
-    return config
->>>>>>> e6bd483a
+    return AlertProcessor.get_instance(context.invoked_function_arn).run(event)